use std::any::Any;
use std::ops::Deref;
use std::sync::{Arc, Mutex};

use crate::condition::Condition;
use crate::expr_arc;
use crate::expression::ExpressionArc;
use crate::field::Field;
use crate::join::Join;
use crate::lazy_expression::LazyExpression;
use crate::prelude::{AssociatedQuery, Expression};
use crate::reference::RelatedReference;
use crate::traits::any::{AnyTable, RelatedTable};
use crate::traits::datasource::DataSource;
use crate::traits::entity::{EmptyEntity, Entity};
use crate::uniqid::UniqueIdVendor;
use anyhow::Result;
use indexmap::IndexMap;
use serde_json::{Map, Value};

// Generic implementation of SQL table. We don't really want to use this extensively,
// instead we want to use 3rd party SQL builders, that cary table schema information.

#[derive(Debug)]
pub struct Table<T: DataSource, E: Entity> {
    data_source: T,
    _phantom: std::marker::PhantomData<E>,

    table_name: String,
    table_alias: Option<String>,
    id_field: Option<String>,
    title_field: Option<String>,

    conditions: Vec<Condition>,
    fields: IndexMap<String, Arc<Field>>,
    joins: IndexMap<String, Arc<Join<T>>>,
    lazy_expressions: IndexMap<String, LazyExpression<T, E>>,
    refs: IndexMap<String, RelatedReference<T, E>>,
    table_aliases: Arc<Mutex<UniqueIdVendor>>,
}

mod with_fetching;
mod with_fields;
mod with_joins;
mod with_queries;
mod with_refs;

impl<T: DataSource + Clone, E: Entity> Clone for Table<T, E> {
    fn clone(&self) -> Self {
        Table {
            data_source: self.data_source.clone(),
            _phantom: self._phantom.clone(),

            table_name: self.table_name.clone(),
            table_alias: self.table_alias.clone(),
            id_field: self.id_field.clone(),
            title_field: self.title_field.clone(),

            conditions: self.conditions.clone(),
            fields: self.fields.clone(),
            joins: self.joins.clone(),
            lazy_expressions: self.lazy_expressions.clone(),
            refs: self.refs.clone(),

            // Perform a deep clone of the UniqueIdVendor
            table_aliases: Arc::new(Mutex::new((*self.table_aliases.lock().unwrap()).clone())),
        }
    }
}

impl<T: DataSource, E: Entity> AnyTable for Table<T, E> {
    fn as_any(self) -> Box<dyn Any> {
        Box::new(self)
    }
    fn as_any_ref(&self) -> &dyn Any {
        self
    }
    fn get_field(&self, name: &str) -> Option<Arc<Field>> {
        self.fields.get(name).cloned()
    }
    fn add_condition(&mut self, condition: Condition) {
        self.conditions.push(condition);
    }
}

impl<T: DataSource, E: Entity> RelatedTable<T> for Table<T, E> {
    fn field_query(&self, field: Arc<Field>) -> AssociatedQuery<T> {
        let query = self.get_empty_query().with_column(field.name(), field);
        AssociatedQuery::new(query, self.data_source.clone())
    }

    // TODO: debug why this overwrites the previous fields
    fn add_fields_into_query(&self, mut query: Query, alias_prefix: Option<&str>) -> Query {
        for (field_key, field_val) in &self.fields {
            let field_val = if let Some(alias_prefix) = &alias_prefix {
                let alias = format!("{}_{}", alias_prefix, field_key);
                let mut field_val = field_val.deref().clone();
                field_val.set_field_alias(alias);
                Arc::new(field_val)
            } else {
                field_val.clone()
            };
            query = query.with_column(
                field_val
                    .deref()
                    .get_field_alias()
                    .unwrap_or_else(|| field_key.clone()),
                field_val,
            );
        }

        for (alias, join) in &self.joins {
            query = join.add_fields_into_query(query, Some(alias));
        }

        query
    }

    fn get_alias(&self) -> Option<&String> {
        self.table_alias.as_ref()
    }
    fn set_alias(&mut self, alias: &str) {
        if let Some(alias) = &self.table_alias {
            self.table_aliases.lock().unwrap().dont_avoid(alias);
        }
        self.table_alias = Some(alias.to_string());
        self.table_aliases.lock().unwrap().avoid(alias);
        for field in self.fields.values_mut() {
            let mut new_field = field.deref().deref().clone();
            new_field.set_table_alias(alias.to_string());
            *field = Arc::new(new_field);
        }
        for condition in &mut self.conditions {
            condition.set_table_alias(alias);
        }
    }
    fn get_table_name(&self) -> Option<&String> {
        Some(&self.table_name)
    }
    fn get_fields(&self) -> &IndexMap<String, Arc<Field>> {
        &self.fields
    }
    fn get_join(&self, table_alias: &str) -> Option<Arc<Join<T>>> {
        self.joins.get(table_alias).map(|r| r.clone())
    }
}

impl<T: DataSource, E: Entity> Table<T, E> {
    pub fn new_with_entity(table_name: &str, data_source: T) -> Table<T, E> {
        Table {
            data_source,
            _phantom: std::marker::PhantomData,

            table_name: table_name.to_string(),
            table_alias: None,
            id_field: None,
            title_field: None,

            conditions: Vec::new(),
            fields: IndexMap::new(),
            joins: IndexMap::new(),
            lazy_expressions: IndexMap::new(),
            refs: IndexMap::new(),
            table_aliases: Arc::new(Mutex::new(UniqueIdVendor::new())),
        }
    }
}

impl<T: DataSource> Table<T, EmptyEntity> {
    pub fn new(table_name: &str, data_source: T) -> Table<T, EmptyEntity> {
        Table {
            data_source,
            _phantom: std::marker::PhantomData,

            table_name: table_name.to_string(),
            table_alias: None,
            id_field: None,
            title_field: None,

            conditions: Vec::new(),
            fields: IndexMap::new(),
            joins: IndexMap::new(),
            lazy_expressions: IndexMap::new(),
            refs: IndexMap::new(),
            table_aliases: Arc::new(Mutex::new(UniqueIdVendor::new())),
        }
    }
}

impl<T: DataSource, E: Entity> Table<T, E> {
    /// Use a callback with a builder pattern:
    /// ```
    /// let books = BookSet::new().with(|b| {
    ///    b.add_field("title");
    ///    b.add_field("price");
    /// }).with(|b| {
    ///    b.add_condition(b.get_field("title").unwrap().gt(100));
    /// });
    /// ```
    pub fn with<F>(mut self, func: F) -> Self
    where
        F: FnOnce(&mut Self),
    {
        func(&mut self);
        self
    }

    pub fn into_entity<E2: Entity>(self) -> Table<T, E2> {
        Table {
            data_source: self.data_source,
            _phantom: std::marker::PhantomData,

            table_name: self.table_name,
            table_alias: self.table_alias,
            id_field: self.id_field,
            title_field: self.title_field,

            conditions: self.conditions,
            fields: self.fields,
            joins: self.joins,
            lazy_expressions: IndexMap::new(), // TODO: cast proprely
            refs: IndexMap::new(),             // TODO: cast proprely

            // Perform a deep clone of the UniqueIdVendor
            table_aliases: Arc::new(Mutex::new((*self.table_aliases.lock().unwrap()).clone())),
        }
    }

    pub fn with_alias(mut self, alias: &str) -> Self {
        self.set_alias(alias);
        self
    }

    /// Add a condition to the table, limiting what records
    /// the DataSet will represent
    pub fn add_condition(&mut self, condition: Condition) {
        self.conditions.push(condition);
    }

    /// A handy way to add a condition during table building:
    pub fn with_condition(mut self, condition: Condition) -> Self {
        self.add_condition(condition);
        self
    }

    // ---- Expressions ----
    //  BeforeQuery(Arc<Box<dyn Fn(&Query) -> Expression>>),
    pub fn add_expression(
        &mut self,
        name: &str,
        expression: impl Fn(&Table<T, E>) -> Expression + 'static + Sync + Send,
    ) {
        self.lazy_expressions.insert(
            name.to_string(),
            LazyExpression::BeforeQuery(Arc::new(Box::new(expression))),
        );
    }

    pub fn with_expression(
        mut self,
        name: &str,
        expression: impl Fn(&Table<T, E>) -> Expression + 'static + Sync + Send,
    ) -> Self {
        self.add_expression(name, expression);
        self
    }

    pub async fn get_all_data(&self) -> Result<Vec<Map<String, Value>>> {
        self.data_source.query_fetch(&self.get_select_query()).await
    }

    pub fn sum(&self, field: Arc<Field>) -> AssociatedQuery<T> {
        let query = self
            .get_empty_query()
            .with_column("sum".to_string(), expr_arc!("SUM({})", field));
        AssociatedQuery::new(query, self.data_source.clone())
    }

    pub fn count(&self) -> AssociatedQuery<T> {
        let query = self
            .get_empty_query()
            .with_column("count".to_string(), expr_arc!("COUNT(*)"));
        AssociatedQuery::new(query, self.data_source.clone())
    }
}

// impl<T: DataSource, E: Entity> WritableDataSet for Table<T, E> {
//     fn insert_query(&self) -> Query {
//         todo!()
//     }
<<<<<<< HEAD

//     fn update_query(&self) -> Query {
//         todo!()
//     }

=======

//     fn update_query(&self) -> Query {
//         todo!()
//     }

>>>>>>> 84633bb0
//     fn delete_query(&self) -> Query {
//         todo!()
//     }
// }

pub trait TableDelegate<T: DataSource, E: Entity> {
    fn table(&self) -> &Table<T, E>;

    fn id(&self) -> Arc<Field> {
        self.table().id()
    }
    fn add_condition(&self, condition: Condition) -> Table<T, E> {
        self.table().clone().with_condition(condition)
    }
    fn sum(&self, field: Arc<Field>) -> AssociatedQuery<T> {
        self.table().sum(field)
    }
}

#[cfg(test)]
mod tests {
    use pretty_assertions::assert_eq;

    use serde_json::json;

    use super::*;
    use crate::{
        mocks::datasource::MockDataSource,
        prelude::{Operations, SqlChunk},
    };

    #[tokio::test]
    async fn test_table() {
        let data =
            json!([{ "name": "John", "surname": "Doe"}, { "name": "Jane", "surname": "Doe"}]);

        let data_source = MockDataSource::new(&data);

        let table = Table::new("users", data_source.clone())
            .with_field("name")
            .with_field("surname");

        let result = table.get_all_data().await;

        assert_eq!(result.unwrap().clone(), *data_source.data());
    }

    #[tokio::test]
    async fn test_with() {
        let data = json!([]);
        let data_source = MockDataSource::new(&data);
        let books = Table::new("book", data_source)
            .with(|b| {
                b.add_field("title".to_string(), Field::new("title".to_string(), None));
                b.add_field("price".to_string(), Field::new("price".to_string(), None));
            })
            .with(|b| {
                b.add_condition(b.get_field("title").unwrap().gt(100));
            });

        let query = books.get_select_query().render_chunk().split();

        assert_eq!(query.0, "SELECT title, price FROM book WHERE (title > {})");
    }

    #[tokio::test]
    async fn test_conditions() {
        let data =
            json!([{ "name": "John", "surname": "Doe"}, { "name": "Jane", "surname": "Doe"}]);
        let data_source = MockDataSource::new(&data);

        let table = Table::new("users", data_source.clone())
            .with_field("name")
            .with_field("surname")
            .add_condition_on_field("name", "=", "John".to_owned())
            .unwrap();

        let query = table.get_select_query().render_chunk().split();

        assert_eq!(query.0, "SELECT name, surname FROM users WHERE (name = {})");
        assert_eq!(query.1[0], json!("John"));

        let result = table.get_all_data().await;

        assert_eq!(result.unwrap(), *data_source.data());
    }

    #[test]
    fn test_vip_client() {
        let data =
            json!([{ "name": "John", "surname": "Doe"}, { "name": "Jane", "surname": "Doe"}]);
        let db = MockDataSource::new(&data);

        let vip_client = Table::new("client", db)
            .with_title_field("name")
            .with_field("is_vip")
            .with_field("total_spent")
            .add_condition_on_field("is_vip", "is", "true".to_owned())
            .unwrap();

        let sum = vip_client.sum(vip_client.get_field("total_spent").unwrap());
        assert_eq!(
            sum.render_chunk().sql().clone(),
            "SELECT (SUM(total_spent)) AS sum FROM client WHERE (is_vip is {})".to_owned()
        );
    }
}<|MERGE_RESOLUTION|>--- conflicted
+++ resolved
@@ -288,19 +288,11 @@
 //     fn insert_query(&self) -> Query {
 //         todo!()
 //     }
-<<<<<<< HEAD
 
 //     fn update_query(&self) -> Query {
 //         todo!()
 //     }
 
-=======
-
-//     fn update_query(&self) -> Query {
-//         todo!()
-//     }
-
->>>>>>> 84633bb0
 //     fn delete_query(&self) -> Query {
 //         todo!()
 //     }
